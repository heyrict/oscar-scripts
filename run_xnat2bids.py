--- conflicted
+++ resolved
@@ -14,11 +14,7 @@
 import shutil
 import subprocess
 import sys
-<<<<<<< HEAD
-import time 
-=======
 import time
->>>>>>> eff60e0f
 from toml import load
 
 logging.basicConfig(format='%(levelname)s: %(message)s', level=logging.NOTSET)
@@ -192,13 +188,10 @@
 
     return jobs
 
-<<<<<<< HEAD
-=======
 def get_datetime(date):
     year, month, day = date.split(" ")[0].split("-")
     return datetime.datetime(int(year), int(month), int(day))
 
->>>>>>> eff60e0f
 def diff_data_directory(bids_root, user, password):
 
     missing_sessions = []
@@ -218,19 +211,7 @@
         studies = [stu.name.split("-")[1] for stu in os.scandir(f"{bids_root}/{pi}")]
 
         for study in studies:
-<<<<<<< HEAD
-
-            proj_study = f"{project}_{study}".upper()
-            sessions = get_sessions_from_project(connection, host, proj_study)
-            
-            for experiment in sessions:
-                insert_date, insert_time = experiment['insert_date'].split()
-                year, month, day = insert_date.split("-")
-                exp_date = datetime.datetime(int(year), int(month), int(day))
-                if "_" in experiment['label']:
-                    subj, sess = experiment['label'].lower().split("_")
-
-=======
+          
             # Request all sessions in PROJECT_STUDY from XNAT.
             pi_study = f"{pi}_{study}".upper()
             sessions = get_sessions_from_project(connection, host, pi_study)
@@ -245,7 +226,6 @@
                 if "_" in session['label']:
                     subj, sess = session['label'].lower().split("_")
                 # Sessions with SUBJECT as label are the only session. Default to ses-01
->>>>>>> eff60e0f
                 else:
                     subj = session['label']
                     sess = "01"
@@ -254,16 +234,6 @@
 
                 # Add to list of sessions to sync if path does not exist. 
                 if not (os.path.exists(ses_path)):
-<<<<<<< HEAD
-                    missing_sessions.append({'project': project, 'study': study, 'subject': subj, 'session': sess, 'ID': experiment['ID']} )
-                else:
-                    c_time = os.path.getctime(ses_path)
-                    l_time = time.localtime(c_time)
-                    data_date = datetime.datetime(l_time.tm_year, l_time.tm_mon, l_time.tm_mday)
-        
-                    if (exp_date > data_date):
-                        missing_sessions.append({'project': project, 'study': study, 'subject': subj, 'session': sess, 'ID': experiment['ID']} )
-=======
                     missing_sessions.append({'pi': pi, 'study': study, 'subject': subj, 'session': sess, 'ID': session['ID']} )
                 else:
                     # For existing paths, check for more recent changes via date of last export and XNAT's session date.
@@ -273,7 +243,6 @@
 
                     if (date_added > data_date or latest_date > data_date):
                         missing_sessions.append({'pi': pi, 'study': study, 'subject': subj, 'session': sess, 'ID': session['ID']} )
->>>>>>> eff60e0f
 
     connection.close()
 
@@ -622,13 +591,9 @@
             sessions_to_update = diff_data_directory(args.bids_root, user, password)
             generate_diff_report(sessions_to_update)
         else:
-<<<<<<< HEAD
-            log.info("Please provide an existing path to your BIDS data directory.")
-            
-=======
             if not os.path.exists(args.bids_root):
                 logging.error("The provided BIDS_ROOT path %s does not exist.", args.bids_root)
->>>>>>> eff60e0f
+
     else:
 
         # Load default config file into dictionary
